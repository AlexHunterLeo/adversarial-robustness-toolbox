--- conflicted
+++ resolved
@@ -30,13 +30,13 @@
 import numpy as np
 import six
 
-<<<<<<< HEAD
 from art.config import ART_DATA_PATH, CLIP_VALUES_TYPE, PREPROCESSING_TYPE
 from art.estimators.classification.classifier import (
     ClassGradientsMixin,
     ClassifierMixin,
 )
 from art.estimators.tensorflow import TensorFlowEstimator, TensorFlowV2Estimator
+from art.utils import Deprecated, deprecated_keyword_arg
 
 if TYPE_CHECKING:
     import tensorflow as tf
@@ -44,11 +44,6 @@
     from art.data_generators import DataGenerator
     from art.defences.preprocessor import Preprocessor
     from art.defences.postprocessor import Postprocessor
-=======
-from art.estimators.classification.classifier import ClassGradientsMixin, ClassifierMixin
-from art.estimators.tensorflow import TensorFlowEstimator, TensorFlowV2Estimator
-from art.utils import Deprecated, deprecated_keyword_arg
->>>>>>> d918f53c
 
 logger = logging.getLogger(__name__)
 
@@ -61,7 +56,6 @@
     @deprecated_keyword_arg("channel_index", end_version="1.5.0", replaced_by="channels_first")
     def __init__(
         self,
-<<<<<<< HEAD
         input_ph: "tf.Placeholder",
         output: "tf.Tensor",
         labels_ph: Optional["tf.Placeholder"] = None,
@@ -69,30 +63,14 @@
         loss: Optional["tf.Tensor"] = None,
         learning: Optional["tf.Placeholder"] = None,
         sess: Optional["tf.Session"] = None,
-        channel_index: int = 3,
+        channel_index: int = Deprecated,
+        channels_first: bool = False,
         clip_values: Optional[CLIP_VALUES_TYPE] = None,
         preprocessing_defences: Union["Preprocessor", List["Preprocessor"], None] = None,
         postprocessing_defences: Union["Postprocessor", List["Postprocessor"], None] = None,
         preprocessing: PREPROCESSING_TYPE = (0, 1),
         feed_dict: Dict[Any, Any] = {},
     ) -> None:
-=======
-        input_ph,
-        output,
-        labels_ph=None,
-        train=None,
-        loss=None,
-        learning=None,
-        sess=None,
-        channel_index=Deprecated,
-        channels_first=False,
-        clip_values=None,
-        preprocessing_defences=None,
-        postprocessing_defences=None,
-        preprocessing=(0, 1),
-        feed_dict={},
-    ):
->>>>>>> d918f53c
         """
         Initialization specific to TensorFlow models implementation.
 
@@ -108,12 +86,7 @@
         :param learning: The placeholder to indicate if the model is training.
         :param sess: Computation session.
         :param channel_index: Index of the axis in data containing the color channels or features.
-<<<<<<< HEAD
-=======
-        :type channel_index: `int`
         :param channels_first: Set channels first or last.
-        :type channels_first: `bool`
->>>>>>> d918f53c
         :param clip_values: Tuple of the form `(min, max)` of floats or `np.ndarray` representing the minimum and
                maximum values allowed for features. If floats are provided, these will be used as the range of all
                features. If arrays are provided, each value will be considered the bound for a feature, thus
@@ -212,14 +185,7 @@
         Fit the classifier on the training set `(x, y)`.
 
         :param x: Training data.
-<<<<<<< HEAD
-        :param y: Target values (class labels) one-hot-encoded of shape (nb_samples, nb_classes) or indices of shape
-                  (nb_samples,).
-=======
-        :type x: `np.ndarray`
         :param y: Target values (class labels) one-hot-encoded of shape (nb_samples, nb_classes).
-        :type y: `np.ndarray`
->>>>>>> d918f53c
         :param batch_size: Size of batches.
         :param nb_epochs: Number of epochs to use for training.
         :param kwargs: Dictionary of framework-specific arguments. This parameter is not currently supported for
@@ -445,11 +411,9 @@
 
         return result
 
-<<<<<<< HEAD
-    def get_activations(self, x: np.ndarray, layer: Union[int, str], batch_size: int = 128) -> np.ndarray:
-=======
-    def get_activations(self, x, layer, batch_size=128, framework=False):
->>>>>>> d918f53c
+    def get_activations(
+        self, x: np.ndarray, layer: Union[int, str], batch_size: int = 128, framework: bool = False
+    ) -> np.ndarray:
         """
         Return the output of the specified layer for input `x`. `layer` is specified by layer index (between 0 and
         `nb_layers - 1`) or by name. The number of layers can be determined by counting the results returned by
@@ -458,6 +422,7 @@
         :param x: Input for computing the activations.
         :param layer: Layer for computing the activations.
         :param batch_size: Size of batches.
+        :param framework: If true, return the intermediate tensor representation of the activation.
         :return: The output of `layer`, where the first dimension is the batch size corresponding to `x`.
         """
         # pylint: disable=E0401
@@ -688,32 +653,18 @@
     @deprecated_keyword_arg("channel_index", end_version="1.5.0", replaced_by="channels_first")
     def __init__(
         self,
-<<<<<<< HEAD
         model: Callable,
         nb_classes: int,
         input_shape: Tuple[int, ...],
         loss_object: Optional["tf.keras.losses.Loss"] = None,
         train_step: Optional[Callable] = None,
-        channel_index: int = 3,
+        channel_index: int = Deprecated,
+        channels_first: bool = False,
         clip_values: Optional[CLIP_VALUES_TYPE] = None,
         preprocessing_defences: Union["Preprocessor", List["Preprocessor"], None] = None,
         postprocessing_defences: Union["Postprocessor", List["Postprocessor"], None] = None,
         preprocessing: PREPROCESSING_TYPE = (0, 1),
     ) -> None:
-=======
-        model,
-        nb_classes,
-        input_shape,
-        loss_object=None,
-        train_step=None,
-        channel_index=Deprecated,
-        channels_first=False,
-        clip_values=None,
-        preprocessing_defences=None,
-        postprocessing_defences=None,
-        preprocessing=(0, 1),
-    ):
->>>>>>> d918f53c
         """
         Initialization specific to TensorFlow v2 models.
 
@@ -721,21 +672,12 @@
         :param nb_classes: the number of classes in the classification task.
         :param input_shape: shape of one input for the classifier, e.g. for MNIST input_shape=(28, 28, 1).
         :param loss_object: The loss function for which to compute gradients. This parameter is applied for training
-<<<<<<< HEAD
-               the model and computing gradients of the loss w.r.t. the input.
-        :param train_step: a function that applies a gradient update to the trainable variables.
-        :param channel_index: Index of the axis in data containing the color channels or features.
-=======
             the model and computing gradients of the loss w.r.t. the input.
         :type loss_object: `tf.keras.losses`
         :param train_step: A function that applies a gradient update to the trainable variables with signature
                            train_step(model, images, labels).
-        :type train_step: `function`
         :param channel_index: Index of the axis in data containing the color channels or features.
-        :type channel_index: `int`
         :param channels_first: Set channels first or last.
-        :type channels_first: `bool`
->>>>>>> d918f53c
         :param clip_values: Tuple of the form `(min, max)` of floats or `np.ndarray` representing the minimum and
                maximum values allowed for features. If floats are provided, these will be used as the range of all
                features. If arrays are provided, each value will be considered the bound for a feature, thus
@@ -826,13 +768,7 @@
         Fit the classifier on the training set `(x, y)`.
 
         :param x: Training data.
-<<<<<<< HEAD
-        :param y: Labels, one-vs-rest encoding.
-=======
-        :type x: `np.ndarray`
         :param y: Labels, one-hot-encoded of shape (nb_samples, nb_classes).
-        :type y: `np.ndarray`
->>>>>>> d918f53c
         :param batch_size: Size of batches.
         :param nb_epochs: Number of epochs to use for training.
         :param kwargs: Dictionary of framework-specific arguments. This parameter is not currently supported for
@@ -965,20 +901,14 @@
 
         return gradients
 
-<<<<<<< HEAD
-    def loss_gradient(self, x: np.ndarray, y: np.ndarray, **kwargs) -> np.ndarray:
-=======
-    def loss_gradient_framework(self, x, y, **kwargs):
+    def loss_gradient_framework(self, x: "tf.Tensor", y: "tf.Tensor", **kwargs) -> "tf.Tensor":
         """
         Compute the gradient of the loss function w.r.t. `x`.
 
         :param x: Input with shape as expected by the model.
-        :type x: `tensorflow.Tensor`
         :param y: Target values (class labels) one-hot-encoded of shape (nb_samples, nb_classes) or indices of shape
                   (nb_samples,).
-        :type y: `tensorflow.Tensor`
         :return: Gradients of the same shape as `x`.
-        :rtype: `tensorflow.Tensor`
         """
         import tensorflow as tf
 
@@ -999,8 +929,7 @@
 
         return loss_grads
 
-    def loss_gradient(self, x, y, **kwargs):
->>>>>>> d918f53c
+    def loss_gradient(self, x: np.ndarray, y: np.ndarray, **kwargs) -> np.ndarray:
         """
         Compute the gradient of the loss function w.r.t. `x`.
 
@@ -1065,11 +994,9 @@
         else:
             return None  # type: ignore
 
-<<<<<<< HEAD
-    def get_activations(self, x: np.ndarray, layer: Union[int, str], batch_size: int = 128) -> np.ndarray:
-=======
-    def get_activations(self, x, layer, batch_size=128, framework=False):
->>>>>>> d918f53c
+    def get_activations(
+        self, x: np.ndarray, layer: Union[int, str], batch_size: int = 128, framework: bool = False
+    ) -> np.ndarray:
         """
         Return the output of the specified layer for input `x`. `layer` is specified by layer index (between 0 and
         `nb_layers - 1`) or by name. The number of layers can be determined by counting the results returned by
