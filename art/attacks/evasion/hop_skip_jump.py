# MIT License
#
# Copyright (C) The Adversarial Robustness Toolbox (ART) Authors 2019
#
# Permission is hereby granted, free of charge, to any person obtaining a copy of this software and associated
# documentation files (the "Software"), to deal in the Software without restriction, including without limitation the
# rights to use, copy, modify, merge, publish, distribute, sublicense, and/or sell copies of the Software, and to permit
# persons to whom the Software is furnished to do so, subject to the following conditions:
#
# The above copyright notice and this permission notice shall be included in all copies or substantial portions of the
# Software.
#
# THE SOFTWARE IS PROVIDED "AS IS", WITHOUT WARRANTY OF ANY KIND, EXPRESS OR IMPLIED, INCLUDING BUT NOT LIMITED TO THE
# WARRANTIES OF MERCHANTABILITY, FITNESS FOR A PARTICULAR PURPOSE AND NONINFRINGEMENT. IN NO EVENT SHALL THE
# AUTHORS OR COPYRIGHT HOLDERS BE LIABLE FOR ANY CLAIM, DAMAGES OR OTHER LIABILITY, WHETHER IN AN ACTION OF CONTRACT,
# TORT OR OTHERWISE, ARISING FROM, OUT OF OR IN CONNECTION WITH THE SOFTWARE OR THE USE OR OTHER DEALINGS IN THE
# SOFTWARE.
"""
This module implements the HopSkipJump attack `HopSkipJump`. This is a black-box attack that only requires class
predictions. It is an advanced version of the Boundary attack.

| Paper link: https://arxiv.org/abs/1904.02144
"""
from __future__ import absolute_import, division, print_function, unicode_literals

import logging
from typing import Optional, Tuple, Union, TYPE_CHECKING

import numpy as np

from art.config import ART_NUMPY_DTYPE
from art.attacks.attack import EvasionAttack
from art.estimators.estimator import BaseEstimator
from art.estimators.classification import ClassifierMixin
from art.utils import compute_success, to_categorical, check_and_transform_label_format

if TYPE_CHECKING:
    from art.classifiers import Classifier

logger = logging.getLogger(__name__)


class HopSkipJump(EvasionAttack):
    """
    Implementation of the HopSkipJump attack from Jianbo et al. (2019). This is a powerful black-box attack that
    only requires final class prediction, and is an advanced version of the boundary attack.

    | Paper link: https://arxiv.org/abs/1904.02144
    """

    attack_params = EvasionAttack.attack_params + [
        "targeted",
        "norm",
        "max_iter",
        "max_eval",
        "init_eval",
        "init_size",
        "curr_iter",
        "batch_size",
    ]

<<<<<<< HEAD
    def __init__(
        self,
        classifier: "Classifier",
        targeted: bool = False,
        norm: int = 2,
        max_iter: int = 50,
        max_eval: int = 10000,
        init_eval: int = 100,
        init_size: int = 100,
    ) -> None:
=======
    _estimator_requirements = (BaseEstimator, ClassifierMixin)

    def __init__(self, classifier, targeted=False, norm=2, max_iter=50, max_eval=10000, init_eval=100, init_size=100):
>>>>>>> 85479f7c
        """
        Create a HopSkipJump attack instance.

        :param classifier: A trained classifier.
        :param targeted: Should the attack target one specific class.
        :param norm: Order of the norm. Possible values: np.inf or 2.
        :param max_iter: Maximum number of iterations.
        :param max_eval: Maximum number of evaluations for estimating gradient.
        :param init_eval: Initial number of evaluations for estimating gradient.
        :param init_size: Maximum number of trials for initial generation of adversarial examples.
        """
<<<<<<< HEAD
        super(HopSkipJump, self).__init__(classifier=classifier)
        self.targeted = targeted
        self.norm = norm
        self.max_iter = max_iter
        self.max_eval = max_eval
        self.init_eval = init_eval
        self.init_size = init_size
        self.curr_iter = 0
        self.batch_size = 1
        self._check_params()
=======
        super(HopSkipJump, self).__init__(estimator=classifier)

        params = {
            "targeted": targeted,
            "norm": norm,
            "max_iter": max_iter,
            "max_eval": max_eval,
            "init_eval": init_eval,
            "init_size": init_size,
            "curr_iter": 0,
            "batch_size": 1,
        }
        self.set_params(**params)

>>>>>>> 85479f7c
        self.curr_iter = 0

        # Set binary search threshold
        if norm == 2:
            self.theta = 0.01 / np.sqrt(np.prod(self.estimator.input_shape))
        else:
            self.theta = 0.01 / np.prod(self.estimator.input_shape)

    def generate(
        self, x: np.ndarray, y: Optional[np.ndarray] = None, **kwargs
    ) -> np.ndarray:
        """
        Generate adversarial samples and return them in an array.

        :param x: An array with the original inputs to be attacked.
        :param y: Target values (class labels) one-hot-encoded of shape `(nb_samples, nb_classes)` or indices of shape
                  (nb_samples,).
        :param x_adv_init: Initial array to act as initial adversarial examples. Same shape as `x`.
        :type x_adv_init: `np.ndarray`
        :param resume: Allow users to continue their previous attack.
        :type resume: `bool`
        :return: An array holding the adversarial examples.
        """
        y = check_and_transform_label_format(y, self.estimator.nb_classes)

        # Check whether users need a stateful attack
        resume = kwargs.get("resume")

        if resume is not None and resume:
            start = self.curr_iter
        else:
            start = 0

        # Get clip_min and clip_max from the classifier or infer them from data
<<<<<<< HEAD
        if (
            hasattr(self.classifier, "clip_values")
            and self.classifier.clip_values is not None
        ):
            clip_min, clip_max = self.classifier.clip_values
=======
        if self.estimator.clip_values is not None:
            clip_min, clip_max = self.estimator.clip_values
>>>>>>> 85479f7c
        else:
            clip_min, clip_max = np.min(x), np.max(x)

        # Prediction from the original images
<<<<<<< HEAD
        preds = np.argmax(
            self.classifier.predict(x, batch_size=self.batch_size), axis=1
        )
=======
        preds = np.argmax(self.estimator.predict(x, batch_size=self.batch_size), axis=1)
>>>>>>> 85479f7c

        # Prediction from the initial adversarial examples if not None
        x_adv_init = kwargs.get("x_adv_init")

        if x_adv_init is not None:
<<<<<<< HEAD
            init_preds = np.argmax(
                self.classifier.predict(x_adv_init, batch_size=self.batch_size), axis=1
            )
=======
            init_preds = np.argmax(self.estimator.predict(x_adv_init, batch_size=self.batch_size), axis=1)
>>>>>>> 85479f7c
        else:
            init_preds = [None] * len(x)
            x_adv_init = [None] * len(x)

        # Assert that, if attack is targeted, y is provided
        if self.targeted and y is None:
            raise ValueError(
                "Target labels `y` need to be provided for a targeted attack."
            )

        # Some initial setups
        x_adv = x.astype(ART_NUMPY_DTYPE)
        if y is not None:
            y = np.argmax(y, axis=1)

        # Generate the adversarial samples
        for ind, val in enumerate(x_adv):
            self.curr_iter = start

            if self.targeted:
                x_adv[ind] = self._perturb(
                    x=val,
                    y=y[ind],
                    y_p=preds[ind],
                    init_pred=init_preds[ind],
                    adv_init=x_adv_init[ind],
                    clip_min=clip_min,
                    clip_max=clip_max,
                )
            else:
                x_adv[ind] = self._perturb(
                    x=val,
                    y=-1,
                    y_p=preds[ind],
                    init_pred=init_preds[ind],
                    adv_init=x_adv_init[ind],
                    clip_min=clip_min,
                    clip_max=clip_max,
                )

        if y is not None:
            y = to_categorical(y, self.estimator.nb_classes)

        logger.info(
            "Success rate of HopSkipJump attack: %.2f%%",
<<<<<<< HEAD
            100
            * compute_success(
                self.classifier, x, y, x_adv, self.targeted, batch_size=self.batch_size
            ),
=======
            100 * compute_success(self.estimator, x, y, x_adv, self.targeted, batch_size=self.batch_size),
>>>>>>> 85479f7c
        )

        return x_adv

    def _perturb(
        self,
        x: np.ndarray,
        y: int,
        y_p: int,
        init_pred: int,
        adv_init: np.ndarray,
        clip_min: float,
        clip_max: float,
    ) -> np.ndarray:
        """
        Internal attack function for one example.

        :param x: An array with one original input to be attacked.
        :param y: If `self.targeted` is true, then `y` represents the target label.
        :param y_p: The predicted label of x.
        :param init_pred: The predicted label of the initial image.
        :param adv_init: Initial array to act as an initial adversarial example.
        :param clip_min: Minimum value of an example.
        :param clip_max: Maximum value of an example.
        :return: An adversarial example.
        """
        # First, create an initial adversarial sample
        initial_sample = self._init_sample(
            x, y, y_p, init_pred, adv_init, clip_min, clip_max
        )

        # If an initial adversarial example is not found, then return the original image
        if initial_sample is None:
            return x

        # If an initial adversarial example found, then go with hopskipjump attack
        x_adv = self._attack(
            initial_sample[0], x, initial_sample[1], clip_min, clip_max
        )

        return x_adv

    def _init_sample(
        self,
        x: np.ndarray,
        y: int,
        y_p: int,
        init_pred: int,
        adv_init: np.ndarray,
        clip_min: float,
        clip_max: float,
    ) -> Optional[Union[np.ndarray, Tuple[np.ndarray, int]]]:
        """
        Find initial adversarial example for the attack.

        :param x: An array with 1 original input to be attacked.
        :param y: If `self.targeted` is true, then `y` represents the target label.
        :param y_p: The predicted label of x.
        :param init_pred: The predicted label of the initial image.
        :param adv_init: Initial array to act as an initial adversarial example.
        :param clip_min: Minimum value of an example.
        :param clip_max: Maximum value of an example.
        :return: An adversarial example.
        """
        nprd = np.random.RandomState()
        initial_sample = None

        if self.targeted:
            # Attack satisfied
            if y == y_p:
                return None

            # Attack unsatisfied yet and the initial image satisfied
            if adv_init is not None and init_pred == y:
                return adv_init.astype(ART_NUMPY_DTYPE), init_pred

            # Attack unsatisfied yet and the initial image unsatisfied
            for _ in range(self.init_size):
                random_img = nprd.uniform(clip_min, clip_max, size=x.shape).astype(
                    x.dtype
                )
                random_class = np.argmax(
<<<<<<< HEAD
                    self.classifier.predict(
                        np.array([random_img]), batch_size=self.batch_size
                    ),
                    axis=1,
=======
                    self.estimator.predict(np.array([random_img]), batch_size=self.batch_size), axis=1
>>>>>>> 85479f7c
                )[0]

                if random_class == y:
                    # Binary search to reduce the l2 distance to the original image
                    random_img = self._binary_search(
                        current_sample=random_img,
                        original_sample=x,
                        target=y,
                        norm=2,
                        clip_min=clip_min,
                        clip_max=clip_max,
                        threshold=0.001,
                    )
                    initial_sample = random_img, random_class

                    logger.info("Found initial adversarial image for targeted attack.")
                    break
            else:
                logger.warning(
                    "Failed to draw a random image that is adversarial, attack failed."
                )

        else:
            # The initial image satisfied
            if adv_init is not None and init_pred != y_p:
                return adv_init.astype(ART_NUMPY_DTYPE), y_p

            # The initial image unsatisfied
            for _ in range(self.init_size):
                random_img = nprd.uniform(clip_min, clip_max, size=x.shape).astype(
                    x.dtype
                )
                random_class = np.argmax(
<<<<<<< HEAD
                    self.classifier.predict(
                        np.array([random_img]), batch_size=self.batch_size
                    ),
                    axis=1,
=======
                    self.estimator.predict(np.array([random_img]), batch_size=self.batch_size), axis=1
>>>>>>> 85479f7c
                )[0]

                if random_class != y_p:
                    # Binary search to reduce the l2 distance to the original image
                    random_img = self._binary_search(
                        current_sample=random_img,
                        original_sample=x,
                        target=y_p,
                        norm=2,
                        clip_min=clip_min,
                        clip_max=clip_max,
                        threshold=0.001,
                    )
                    initial_sample = random_img, y_p

                    logger.info(
                        "Found initial adversarial image for untargeted attack."
                    )
                    break
            else:
                logger.warning(
                    "Failed to draw a random image that is adversarial, attack failed."
                )

        return initial_sample

    def _attack(
        self,
        initial_sample: np.ndarray,
        original_sample: np.ndarray,
        target: int,
        clip_min: float,
        clip_max: float,
    ) -> np.ndarray:
        """
        Main function for the boundary attack.

        :param initial_sample: An initial adversarial example.
        :param original_sample: The original input.
        :param target: The target label.
        :param clip_min: Minimum value of an example.
        :param clip_max: Maximum value of an example.
        :return: an adversarial example.
        """
        # Set current perturbed image to the initial image
        current_sample = initial_sample

        # Main loop to wander around the boundary
        for _ in range(self.max_iter):
            # First compute delta
            delta = self._compute_delta(
                current_sample=current_sample,
                original_sample=original_sample,
                clip_min=clip_min,
                clip_max=clip_max,
            )

            # Then run binary search
            current_sample = self._binary_search(
                current_sample=current_sample,
                original_sample=original_sample,
                norm=self.norm,
                target=target,
                clip_min=clip_min,
                clip_max=clip_max,
            )

            # Next compute the number of evaluations and compute the update
            num_eval = min(
                int(self.init_eval * np.sqrt(self.curr_iter + 1)), self.max_eval
            )
            update = self._compute_update(
                current_sample=current_sample,
                num_eval=num_eval,
                delta=delta,
                target=target,
                clip_min=clip_min,
                clip_max=clip_max,
            )

            # Finally run step size search by first computing epsilon
            if self.norm == 2:
                dist = np.linalg.norm(original_sample - current_sample)
            else:
                dist = np.max(abs(original_sample - current_sample))

            epsilon = 2.0 * dist / np.sqrt(self.curr_iter + 1)
            success = False

            while not success:
                epsilon /= 2.0
                potential_sample = current_sample + epsilon * update
                success = self._adversarial_satisfactory(
                    samples=potential_sample[None],
                    target=target,
                    clip_min=clip_min,
                    clip_max=clip_max,
                )

            # Update current sample
            current_sample = np.clip(potential_sample, clip_min, clip_max)

            # Update current iteration
            self.curr_iter += 1

        return current_sample

    def _binary_search(
        self,
        current_sample: np.ndarray,
        original_sample: np.ndarray,
        target: int,
        norm: int,
        clip_min: float,
        clip_max: float,
        threshold: Optional[float] = None,
    ) -> np.ndarray:
        """
        Binary search to approach the boundary.

        :param current_sample: Current adversarial example.
        :param original_sample: The original input.
        :param target: The target label.
        :param norm: Order of the norm. Possible values: np.inf or 2.
        :param clip_min: Minimum value of an example.
        :param clip_max: Maximum value of an example.
        :param threshold: The upper threshold in binary search.
        :return: an adversarial example.
        """
        # First set upper and lower bounds as well as the threshold for the binary search
        if norm == 2:
            (upper_bound, lower_bound) = (1, 0)

            if threshold is None:
                threshold = self.theta

        else:
            (upper_bound, lower_bound) = (
                np.max(abs(original_sample - current_sample)),
                0,
            )

            if threshold is None:
                threshold = np.minimum(upper_bound * self.theta, self.theta)

        # Then start the binary search
        while (upper_bound - lower_bound) > threshold:
            # Interpolation point
            alpha = (upper_bound + lower_bound) / 2.0
            interpolated_sample = self._interpolate(
                current_sample=current_sample,
                original_sample=original_sample,
                alpha=alpha,
                norm=norm,
            )

            # Update upper_bound and lower_bound
            satisfied = self._adversarial_satisfactory(
                samples=interpolated_sample[None],
                target=target,
                clip_min=clip_min,
                clip_max=clip_max,
            )[0]
            lower_bound = np.where(satisfied == 0, alpha, lower_bound)
            upper_bound = np.where(satisfied == 1, alpha, upper_bound)

        result = self._interpolate(
            current_sample=current_sample,
            original_sample=original_sample,
            alpha=upper_bound,
            norm=norm,
        )

        return result

    def _compute_delta(
        self,
        current_sample: np.ndarray,
        original_sample: np.ndarray,
        clip_min: float,
        clip_max: float,
    ) -> float:
        """
        Compute the delta parameter.

        :param current_sample: Current adversarial example.
        :param original_sample: The original input.
        :param clip_min: Minimum value of an example.
        :param clip_max: Maximum value of an example.
        :return: Delta value.
        """
        # Note: This is a bit different from the original paper, instead we keep those that are
        # implemented in the original source code of the authors
        if self.curr_iter == 0:
            return 0.1 * (clip_max - clip_min)

        if self.norm == 2:
            dist = np.linalg.norm(original_sample - current_sample)
            delta = np.sqrt(np.prod(self.estimator.input_shape)) * self.theta * dist
        else:
            dist = np.max(abs(original_sample - current_sample))
            delta = np.prod(self.estimator.input_shape) * self.theta * dist

        return delta

    def _compute_update(
        self,
        current_sample: np.ndarray,
        num_eval: int,
        delta: float,
        target: int,
        clip_min: float,
        clip_max: float,
    ) -> np.ndarray:
        """
        Compute the update in Eq.(14).

        :param current_sample: Current adversarial example.
        :param num_eval: The number of evaluations for estimating gradient.
        :param delta: The size of random perturbation.
        :param target: The target label.
        :param clip_min: Minimum value of an example.
        :param clip_max: Maximum value of an example.
        :return: an updated perturbation.
        """
        # Generate random noise
        rnd_noise_shape = [num_eval] + list(self.estimator.input_shape)
        if self.norm == 2:
            rnd_noise = np.random.randn(*rnd_noise_shape).astype(ART_NUMPY_DTYPE)
        else:
            rnd_noise = np.random.uniform(low=-1, high=1, size=rnd_noise_shape).astype(
                ART_NUMPY_DTYPE
            )

        # Normalize random noise to fit into the range of input data
        rnd_noise = rnd_noise / np.sqrt(
            np.sum(
                rnd_noise ** 2,
                axis=tuple(range(len(rnd_noise_shape)))[1:],
                keepdims=True,
            )
        )
        eval_samples = np.clip(current_sample + delta * rnd_noise, clip_min, clip_max)
        rnd_noise = (eval_samples - current_sample) / delta

        # Compute gradient: This is a bit different from the original paper, instead we keep those that are
        # implemented in the original source code of the authors
        satisfied = self._adversarial_satisfactory(
            samples=eval_samples, target=target, clip_min=clip_min, clip_max=clip_max
        )
<<<<<<< HEAD
        f_val = (
            2 * satisfied.reshape([num_eval] + [1] * len(self.classifier.input_shape))
            - 1.0
        )
=======
        f_val = 2 * satisfied.reshape([num_eval] + [1] * len(self.estimator.input_shape)) - 1.0
>>>>>>> 85479f7c
        f_val = f_val.astype(ART_NUMPY_DTYPE)

        if np.mean(f_val) == 1.0:
            grad = np.mean(rnd_noise, axis=0)
        elif np.mean(f_val) == -1.0:
            grad = -np.mean(rnd_noise, axis=0)
        else:
            f_val -= np.mean(f_val)
            grad = np.mean(f_val * rnd_noise, axis=0)

        # Compute update
        if self.norm == 2:
            result = grad / np.linalg.norm(grad)
        else:
            result = np.sign(grad)

        return result

    def _adversarial_satisfactory(
        self, samples: np.ndarray, target: int, clip_min: float, clip_max: float
    ) -> np.ndarray:
        """
        Check whether an image is adversarial.

        :param samples: A batch of examples.
        :param target: The target label.
        :param clip_min: Minimum value of an example.
        :param clip_max: Maximum value of an example.
        :return: An array of 0/1.
        """
        samples = np.clip(samples, clip_min, clip_max)
<<<<<<< HEAD
        preds = np.argmax(
            self.classifier.predict(samples, batch_size=self.batch_size), axis=1
        )
=======
        preds = np.argmax(self.estimator.predict(samples, batch_size=self.batch_size), axis=1)
>>>>>>> 85479f7c

        if self.targeted:
            result = preds == target
        else:
            result = preds != target

        return result

    @staticmethod
    def _interpolate(
        current_sample: np.ndarray, original_sample: np.ndarray, alpha: float, norm: int
    ) -> np.ndarray:
        """
        Interpolate a new sample based on the original and the current samples.

        :param current_sample: Current adversarial example.
        :param original_sample: The original input.
        :param alpha: The coefficient of interpolation.
        :param norm: Order of the norm. Possible values: np.inf or 2.
        :return: An adversarial example.
        """
        if norm == 2:
            result = (1 - alpha) * original_sample + alpha * current_sample
        else:
            result = np.clip(
                current_sample, original_sample - alpha, original_sample + alpha
            )

        return result

    def _check_params(self) -> None:
        # Check if order of the norm is acceptable given current implementation
        if self.norm not in [np.inf, int(2)]:
            raise ValueError("Norm order must be either `np.inf` or 2.")

        if not isinstance(self.max_iter, (int, np.int)) or self.max_iter < 0:
            raise ValueError("The number of iterations must be a non-negative integer.")

        if not isinstance(self.max_eval, (int, np.int)) or self.max_eval <= 0:
            raise ValueError(
                "The maximum number of evaluations must be a positive integer."
            )

        if not isinstance(self.init_eval, (int, np.int)) or self.init_eval <= 0:
            raise ValueError(
                "The initial number of evaluations must be a positive integer."
            )

        if self.init_eval > self.max_eval:
            raise ValueError(
                "The maximum number of evaluations must be larger than the initial number of evaluations."
            )

        if not isinstance(self.init_size, (int, np.int)) or self.init_size <= 0:
            raise ValueError("The number of initial trials must be a positive integer.")<|MERGE_RESOLUTION|>--- conflicted
+++ resolved
@@ -35,7 +35,7 @@
 from art.utils import compute_success, to_categorical, check_and_transform_label_format
 
 if TYPE_CHECKING:
-    from art.classifiers import Classifier
+    from art.estimators.classification.classifier import Classifier
 
 logger = logging.getLogger(__name__)
 
@@ -58,8 +58,8 @@
         "curr_iter",
         "batch_size",
     ]
-
-<<<<<<< HEAD
+    _estimator_requirements = (BaseEstimator, ClassifierMixin)
+
     def __init__(
         self,
         classifier: "Classifier",
@@ -70,11 +70,6 @@
         init_eval: int = 100,
         init_size: int = 100,
     ) -> None:
-=======
-    _estimator_requirements = (BaseEstimator, ClassifierMixin)
-
-    def __init__(self, classifier, targeted=False, norm=2, max_iter=50, max_eval=10000, init_eval=100, init_size=100):
->>>>>>> 85479f7c
         """
         Create a HopSkipJump attack instance.
 
@@ -86,8 +81,7 @@
         :param init_eval: Initial number of evaluations for estimating gradient.
         :param init_size: Maximum number of trials for initial generation of adversarial examples.
         """
-<<<<<<< HEAD
-        super(HopSkipJump, self).__init__(classifier=classifier)
+        super(HopSkipJump, self).__init__(estimator=classifier)
         self.targeted = targeted
         self.norm = norm
         self.max_iter = max_iter
@@ -97,22 +91,6 @@
         self.curr_iter = 0
         self.batch_size = 1
         self._check_params()
-=======
-        super(HopSkipJump, self).__init__(estimator=classifier)
-
-        params = {
-            "targeted": targeted,
-            "norm": norm,
-            "max_iter": max_iter,
-            "max_eval": max_eval,
-            "init_eval": init_eval,
-            "init_size": init_size,
-            "curr_iter": 0,
-            "batch_size": 1,
-        }
-        self.set_params(**params)
-
->>>>>>> 85479f7c
         self.curr_iter = 0
 
         # Set binary search threshold
@@ -147,39 +125,24 @@
             start = 0
 
         # Get clip_min and clip_max from the classifier or infer them from data
-<<<<<<< HEAD
         if (
-            hasattr(self.classifier, "clip_values")
-            and self.classifier.clip_values is not None
+            hasattr(self.estimator, "clip_values")
+            and self.estimator.clip_values is not None
         ):
-            clip_min, clip_max = self.classifier.clip_values
-=======
-        if self.estimator.clip_values is not None:
             clip_min, clip_max = self.estimator.clip_values
->>>>>>> 85479f7c
         else:
             clip_min, clip_max = np.min(x), np.max(x)
 
         # Prediction from the original images
-<<<<<<< HEAD
-        preds = np.argmax(
-            self.classifier.predict(x, batch_size=self.batch_size), axis=1
-        )
-=======
         preds = np.argmax(self.estimator.predict(x, batch_size=self.batch_size), axis=1)
->>>>>>> 85479f7c
 
         # Prediction from the initial adversarial examples if not None
         x_adv_init = kwargs.get("x_adv_init")
 
         if x_adv_init is not None:
-<<<<<<< HEAD
             init_preds = np.argmax(
-                self.classifier.predict(x_adv_init, batch_size=self.batch_size), axis=1
-            )
-=======
-            init_preds = np.argmax(self.estimator.predict(x_adv_init, batch_size=self.batch_size), axis=1)
->>>>>>> 85479f7c
+                self.estimator.predict(x_adv_init, batch_size=self.batch_size), axis=1
+            )
         else:
             init_preds = [None] * len(x)
             x_adv_init = [None] * len(x)
@@ -225,14 +188,10 @@
 
         logger.info(
             "Success rate of HopSkipJump attack: %.2f%%",
-<<<<<<< HEAD
             100
             * compute_success(
-                self.classifier, x, y, x_adv, self.targeted, batch_size=self.batch_size
+                self.estimator, x, y, x_adv, self.targeted, batch_size=self.batch_size
             ),
-=======
-            100 * compute_success(self.estimator, x, y, x_adv, self.targeted, batch_size=self.batch_size),
->>>>>>> 85479f7c
         )
 
         return x_adv
@@ -315,14 +274,10 @@
                     x.dtype
                 )
                 random_class = np.argmax(
-<<<<<<< HEAD
-                    self.classifier.predict(
+                    self.estimator.predict(
                         np.array([random_img]), batch_size=self.batch_size
                     ),
                     axis=1,
-=======
-                    self.estimator.predict(np.array([random_img]), batch_size=self.batch_size), axis=1
->>>>>>> 85479f7c
                 )[0]
 
                 if random_class == y:
@@ -356,14 +311,10 @@
                     x.dtype
                 )
                 random_class = np.argmax(
-<<<<<<< HEAD
-                    self.classifier.predict(
+                    self.estimator.predict(
                         np.array([random_img]), batch_size=self.batch_size
                     ),
                     axis=1,
-=======
-                    self.estimator.predict(np.array([random_img]), batch_size=self.batch_size), axis=1
->>>>>>> 85479f7c
                 )[0]
 
                 if random_class != y_p:
@@ -614,14 +565,10 @@
         satisfied = self._adversarial_satisfactory(
             samples=eval_samples, target=target, clip_min=clip_min, clip_max=clip_max
         )
-<<<<<<< HEAD
         f_val = (
-            2 * satisfied.reshape([num_eval] + [1] * len(self.classifier.input_shape))
+            2 * satisfied.reshape([num_eval] + [1] * len(self.estimator.input_shape))
             - 1.0
         )
-=======
-        f_val = 2 * satisfied.reshape([num_eval] + [1] * len(self.estimator.input_shape)) - 1.0
->>>>>>> 85479f7c
         f_val = f_val.astype(ART_NUMPY_DTYPE)
 
         if np.mean(f_val) == 1.0:
@@ -653,13 +600,9 @@
         :return: An array of 0/1.
         """
         samples = np.clip(samples, clip_min, clip_max)
-<<<<<<< HEAD
         preds = np.argmax(
-            self.classifier.predict(samples, batch_size=self.batch_size), axis=1
-        )
-=======
-        preds = np.argmax(self.estimator.predict(samples, batch_size=self.batch_size), axis=1)
->>>>>>> 85479f7c
+            self.estimator.predict(samples, batch_size=self.batch_size), axis=1
+        )
 
         if self.targeted:
             result = preds == target
