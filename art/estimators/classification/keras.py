--- conflicted
+++ resolved
@@ -726,49 +726,10 @@
 
         :return: new classifier
         """
-<<<<<<< HEAD
         cloned_classifier = super().clone_for_refitting()
         if isinstance(cloned_classifier, KerasClassifier):
             return cloned_classifier
         raise ValueError("Type of cloned classifier not expected.")
-=======
-
-        import tensorflow as tf
-        import keras
-
-        try:
-            # only works for functionally defined models
-            model = keras.models.clone_model(self.model, input_tensors=self.model.inputs)
-        except ValueError as error:
-            raise ValueError("Cannot clone custom models") from error
-
-        optimizer = self.model.optimizer
-        # reset optimizer variables
-        for var in optimizer.variables():
-            var.assign(tf.zeros_like(var))
-
-        loss_weights = None
-        weighted_metrics = None
-        if self.model.compiled_loss:
-            loss_weights = self.model.compiled_loss._loss_weights  # pylint: disable=W0212
-        if self.model.compiled_metrics:
-            weighted_metrics = self.model.compiled_metrics._weighted_metrics  # pylint: disable=W0212
-
-        model.compile(
-            optimizer=optimizer,
-            loss=self.model.loss,
-            metrics=[m.name for m in self.model.metrics],  # Need to copy metrics this way for keras
-            loss_weights=loss_weights,
-            weighted_metrics=weighted_metrics,
-            run_eagerly=self.model.run_eagerly,
-        )
-
-        clone = type(self)(model)
-        params = self.get_params()
-        del params["model"]
-        clone.set_params(**params)
-        return clone
->>>>>>> 6e82fe19
 
     def _init_class_gradients(self, label: Optional[Union[int, List[int], np.ndarray]] = None) -> None:
         # pylint: disable=E0401
