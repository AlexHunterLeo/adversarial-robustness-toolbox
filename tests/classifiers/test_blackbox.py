# MIT License
#
# Copyright (C) IBM Corporation 2018
#
# Permission is hereby granted, free of charge, to any person obtaining a copy of this software and associated
# documentation files (the "Software"), to deal in the Software without restriction, including without limitation the
# rights to use, copy, modify, merge, publish, distribute, sublicense, and/or sell copies of the Software, and to permit
# persons to whom the Software is furnished to do so, subject to the following conditions:
#
# The above copyright notice and this permission notice shall be included in all copies or substantial portions of the
# Software.
#
# THE SOFTWARE IS PROVIDED "AS IS", WITHOUT WARRANTY OF ANY KIND, EXPRESS OR IMPLIED, INCLUDING BUT NOT LIMITED TO THE
# WARRANTIES OF MERCHANTABILITY, FITNESS FOR A PARTICULAR PURPOSE AND NONINFRINGEMENT. IN NO EVENT SHALL THE
# AUTHORS OR COPYRIGHT HOLDERS BE LIABLE FOR ANY CLAIM, DAMAGES OR OTHER LIABILITY, WHETHER IN AN ACTION OF CONTRACT,
# TORT OR OTHERWISE, ARISING FROM, OUT OF OR IN CONNECTION WITH THE SOFTWARE OR THE USE OR OTHER DEALINGS IN THE
# SOFTWARE.
from __future__ import absolute_import, division, print_function, unicode_literals

import logging
import tempfile
import unittest

import numpy as np

from art.defences import FeatureSqueezing, JpegCompression, SpatialSmoothing
from art.utils import load_dataset, master_seed
from art.utils_test import get_classifier_bb

logger = logging.getLogger(__name__)

BATCH_SIZE = 10
NB_TRAIN = 500
NB_TEST = 100


class TestBlackBoxClassifier(unittest.TestCase):
    @classmethod
    def setUpClass(cls):
        (x_train, y_train), (x_test, y_test), _, _ = load_dataset('mnist')

        cls.x_train = x_train[:NB_TRAIN]
        cls.y_train = y_train[:NB_TRAIN]
        cls.x_test = x_test[:NB_TEST]
        cls.y_test = y_test[:NB_TEST]

        # Temporary folder for tests
        cls.test_dir = tempfile.mkdtemp()

    def setUp(self):
        master_seed(1234)

    def test_fit(self):
        classifier = get_classifier_bb()

<<<<<<< HEAD
        self.assertRaises(NotImplementedError,
                          lambda: classifier.fit(self.x_train, self.y_train, batch_size=BATCH_SIZE, nb_epochs=2))
=======
        self.assertRaises(NotImplementedError, lambda: classifier.fit(self.x_train, self.y_train, batch_size=BATCH_SIZE,
                                                                      nb_epochs=2))
>>>>>>> 3d089c60

    def test_shapes(self):
        classifier = get_classifier_bb()
        predictions = classifier.predict(self.x_test)
        self.assertEqual(predictions.shape, self.y_test.shape)
        self.assertEqual(classifier.nb_classes(), 10)
        self.assertEqual(predictions.shape, self.y_test.shape)

    def test_defences_predict(self):
        clip_values = (0, 1)
        fs = FeatureSqueezing(clip_values=clip_values, bit_depth=2)
        jpeg = JpegCompression(clip_values=clip_values, apply_predict=True)
        smooth = SpatialSmoothing()
        classifier = get_classifier_bb(defences=[fs, jpeg, smooth])
        self.assertEqual(len(classifier.defences), 3)

        predictions_classifier = classifier.predict(self.x_test)

        # Apply the same defences by hand
        x_test_defense = self.x_test
        x_test_defense, _ = fs(x_test_defense, self.y_test)
        x_test_defense, _ = jpeg(x_test_defense, self.y_test)
        x_test_defense, _ = smooth(x_test_defense, self.y_test)
        classifier = get_classifier_bb()
        predictions_check = classifier.predict(x_test_defense)

        # Check that the prediction results match
        np.testing.assert_array_almost_equal(predictions_classifier, predictions_check, decimal=4)

    def test_save(self):
        path = 'tmp'
        filename = 'model.h5'

        classifier = get_classifier_bb()
<<<<<<< HEAD

=======
        
>>>>>>> 3d089c60
        self.assertRaises(NotImplementedError, lambda: classifier.save(filename, path=path))

    def test_repr(self):
        classifier = get_classifier_bb()
        repr_ = repr(classifier)

        self.assertIn('BlackBoxClassifier', repr_)
        self.assertIn('clip_values=(0, 255)', repr_)
        self.assertIn('defences=None', repr_)
        self.assertIn('preprocessing=(0, 1)', repr_)<|MERGE_RESOLUTION|>--- conflicted
+++ resolved
@@ -52,14 +52,8 @@
 
     def test_fit(self):
         classifier = get_classifier_bb()
-
-<<<<<<< HEAD
-        self.assertRaises(NotImplementedError,
-                          lambda: classifier.fit(self.x_train, self.y_train, batch_size=BATCH_SIZE, nb_epochs=2))
-=======
         self.assertRaises(NotImplementedError, lambda: classifier.fit(self.x_train, self.y_train, batch_size=BATCH_SIZE,
                                                                       nb_epochs=2))
->>>>>>> 3d089c60
 
     def test_shapes(self):
         classifier = get_classifier_bb()
@@ -94,11 +88,7 @@
         filename = 'model.h5'
 
         classifier = get_classifier_bb()
-<<<<<<< HEAD
 
-=======
-        
->>>>>>> 3d089c60
         self.assertRaises(NotImplementedError, lambda: classifier.save(filename, path=path))
 
     def test_repr(self):
