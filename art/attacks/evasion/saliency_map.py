# MIT License
#
# Copyright (C) The Adversarial Robustness Toolbox (ART) Authors 2018
#
# Permission is hereby granted, free of charge, to any person obtaining a copy of this software and associated
# documentation files (the "Software"), to deal in the Software without restriction, including without limitation the
# rights to use, copy, modify, merge, publish, distribute, sublicense, and/or sell copies of the Software, and to permit
# persons to whom the Software is furnished to do so, subject to the following conditions:
#
# The above copyright notice and this permission notice shall be included in all copies or substantial portions of the
# Software.
#
# THE SOFTWARE IS PROVIDED "AS IS", WITHOUT WARRANTY OF ANY KIND, EXPRESS OR IMPLIED, INCLUDING BUT NOT LIMITED TO THE
# WARRANTIES OF MERCHANTABILITY, FITNESS FOR A PARTICULAR PURPOSE AND NONINFRINGEMENT. IN NO EVENT SHALL THE
# AUTHORS OR COPYRIGHT HOLDERS BE LIABLE FOR ANY CLAIM, DAMAGES OR OTHER LIABILITY, WHETHER IN AN ACTION OF CONTRACT,
# TORT OR OTHERWISE, ARISING FROM, OUT OF OR IN CONNECTION WITH THE SOFTWARE OR THE USE OR OTHER DEALINGS IN THE
# SOFTWARE.
"""
This module implements the Jacobian-based Saliency Map attack `SaliencyMapMethod`. This is a white-box attack.

| Paper link: https://arxiv.org/abs/1511.07528
"""
from __future__ import absolute_import, division, print_function, unicode_literals

import logging
from typing import Optional

import numpy as np
from tqdm import trange

from art.attacks.attack import EvasionAttack
from art.config import ART_NUMPY_DTYPE
from art.estimators.estimator import BaseEstimator
from art.estimators.classification.classifier import (
    ClassGradientsMixin,
    ClassifierGradients,
)
from art.utils import check_and_transform_label_format, compute_success

logger = logging.getLogger(__name__)


class SaliencyMapMethod(EvasionAttack):
    """
    Implementation of the Jacobian-based Saliency Map Attack (Papernot et al. 2016).

    | Paper link: https://arxiv.org/abs/1511.07528
    """

    attack_params = EvasionAttack.attack_params + ["theta", "gamma", "batch_size"]
    _estimator_requirements = (BaseEstimator, ClassGradientsMixin)

    def __init__(
        self, classifier: ClassifierGradients, theta: float = 0.1, gamma: float = 1.0, batch_size: int = 1,
    ) -> None:
        """
        Create a SaliencyMapMethod instance.

        :param classifier: A trained classifier.
        :param theta: Amount of Perturbation introduced to each modified feature per step (can be positive or negative).
        :param gamma: Maximum fraction of features being perturbed (between 0 and 1).
        :param batch_size: Size of the batch on which adversarial samples are generated.
        """
        super(SaliencyMapMethod, self).__init__(estimator=classifier)
        self.theta = theta
        self.gamma = gamma
        self.batch_size = batch_size
        self._check_params()

    def generate(self, x: np.ndarray, y: Optional[np.ndarray] = None, **kwargs) -> np.ndarray:
        """
        Generate adversarial samples and return them in an array.

        :param x: An array with the original inputs to be attacked.
        :param y: Target values (class labels) one-hot-encoded of shape `(nb_samples, nb_classes)` or indices of shape
                  `(nb_samples,)`.
        :return: An array holding the adversarial examples.
        """
        y = check_and_transform_label_format(y, self.estimator.nb_classes)

        # Initialize variables
        dims = list(x.shape[1:])
        self._nb_features = np.product(dims)
        x_adv = np.reshape(x.astype(ART_NUMPY_DTYPE), (-1, self._nb_features))
        preds = np.argmax(self.estimator.predict(x, batch_size=self.batch_size), axis=1)

        # Determine target classes for attack
        if y is None:
            # Randomly choose target from the incorrect classes for each sample
            from art.utils import random_targets

            targets = np.argmax(random_targets(preds, self.estimator.nb_classes), axis=1)
        else:
            targets = np.argmax(y, axis=1)

        # Compute perturbation with implicit batching
<<<<<<< HEAD
        for batch_id in range(int(np.ceil(x_adv.shape[0] / float(self.batch_size)))):
            batch_index_1, batch_index_2 = (
                batch_id * self.batch_size,
                (batch_id + 1) * self.batch_size,
            )
=======
        for batch_id in trange(int(np.ceil(x_adv.shape[0] / float(self.batch_size))), desc="JSMA"):
            batch_index_1, batch_index_2 = batch_id * self.batch_size, (batch_id + 1) * self.batch_size
>>>>>>> 83cc8514
            batch = x_adv[batch_index_1:batch_index_2]

            # Main algorithm for each batch
            # Initialize the search space; optimize to remove features that can't be changed
            search_space = np.zeros(batch.shape)
            if hasattr(self.estimator, "clip_values") and self.estimator.clip_values is not None:
                clip_min, clip_max = self.estimator.clip_values
                if self.theta > 0:
                    search_space[batch < clip_max] = 1
                else:
                    search_space[batch > clip_min] = 1

            # Get current predictions
            current_pred = preds[batch_index_1:batch_index_2]
            target = targets[batch_index_1:batch_index_2]
            active_indices = np.where(current_pred != target)[0]
            all_feat = np.zeros_like(batch)

            while active_indices.size != 0:
                # Compute saliency map
                feat_ind = self._saliency_map(
                    np.reshape(batch, [batch.shape[0]] + dims)[active_indices],
                    target[active_indices],
                    search_space[active_indices],
                )

                # Update used features
                all_feat[active_indices, feat_ind[:, 0]] = 1
                all_feat[active_indices, feat_ind[:, 1]] = 1

                # Apply attack with clipping
                if hasattr(self.estimator, "clip_values") and self.estimator.clip_values is not None:
                    # Prepare update depending of theta
                    if self.theta > 0:
                        clip_func, clip_value = np.minimum, clip_max
                    else:
                        clip_func, clip_value = np.maximum, clip_min

                    # Update adversarial examples
                    tmp_batch = batch[active_indices]
                    tmp_batch[np.arange(len(active_indices)), feat_ind[:, 0]] = clip_func(
                        clip_value, tmp_batch[np.arange(len(active_indices)), feat_ind[:, 0]] + self.theta,
                    )
                    tmp_batch[np.arange(len(active_indices)), feat_ind[:, 1]] = clip_func(
                        clip_value, tmp_batch[np.arange(len(active_indices)), feat_ind[:, 1]] + self.theta,
                    )
                    batch[active_indices] = tmp_batch

                    # Remove indices from search space if max/min values were reached
                    search_space[batch == clip_value] = 0

                # Apply attack without clipping
                else:
                    tmp_batch = batch[active_indices]
                    tmp_batch[np.arange(len(active_indices)), feat_ind[:, 0]] += self.theta
                    tmp_batch[np.arange(len(active_indices)), feat_ind[:, 1]] += self.theta
                    batch[active_indices] = tmp_batch

                # Recompute model prediction
                current_pred = np.argmax(self.estimator.predict(np.reshape(batch, [batch.shape[0]] + dims)), axis=1,)

                # Update active_indices
                active_indices = np.where(
                    (current_pred != target)
                    * (np.sum(all_feat, axis=1) / self._nb_features <= self.gamma)
                    * (np.sum(search_space, axis=1) > 0)
                )[0]

            x_adv[batch_index_1:batch_index_2] = batch

        x_adv = np.reshape(x_adv, x.shape)

        logger.info(
            "Success rate of JSMA attack: %.2f%%",
            100 * compute_success(self.estimator, x, y, x_adv, batch_size=self.batch_size),
        )

        return x_adv

    def _check_params(self) -> None:
        if self.gamma <= 0 or self.gamma > 1:
            raise ValueError("The total perturbation percentage `gamma` must be between 0 and 1.")

        if self.batch_size <= 0:
            raise ValueError("The batch size `batch_size` has to be positive.")

    def _saliency_map(self, x: np.ndarray, target: np.ndarray, search_space: np.ndarray) -> np.ndarray:
        """
        Compute the saliency map of `x`. Return the top 2 coefficients in `search_space` that maximize / minimize
        the saliency map.

        :param x: A batch of input samples.
        :param target: Target class for `x`.
        :param search_space: The set of valid pairs of feature indices to search.
        :return: The top 2 coefficients in `search_space` that maximize / minimize the saliency map.
        """
        grads = self.estimator.class_gradient(x, label=target)
        grads = np.reshape(grads, (-1, self._nb_features))

        # Remove gradients for already used features
        used_features = 1 - search_space
        coeff = 2 * int(self.theta > 0) - 1
        grads[used_features == 1] = -np.inf * coeff

        if self.theta > 0:
            ind = np.argpartition(grads, -2, axis=1)[:, -2:]
        else:
            ind = np.argpartition(-grads, -2, axis=1)[:, -2:]

        return ind<|MERGE_RESOLUTION|>--- conflicted
+++ resolved
@@ -94,16 +94,8 @@
             targets = np.argmax(y, axis=1)
 
         # Compute perturbation with implicit batching
-<<<<<<< HEAD
-        for batch_id in range(int(np.ceil(x_adv.shape[0] / float(self.batch_size)))):
-            batch_index_1, batch_index_2 = (
-                batch_id * self.batch_size,
-                (batch_id + 1) * self.batch_size,
-            )
-=======
         for batch_id in trange(int(np.ceil(x_adv.shape[0] / float(self.batch_size))), desc="JSMA"):
             batch_index_1, batch_index_2 = batch_id * self.batch_size, (batch_id + 1) * self.batch_size
->>>>>>> 83cc8514
             batch = x_adv[batch_index_1:batch_index_2]
 
             # Main algorithm for each batch
