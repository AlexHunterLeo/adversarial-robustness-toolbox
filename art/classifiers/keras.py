from __future__ import absolute_import, division, print_function, unicode_literals

import six
import numpy as np

from art.classifiers import Classifier


class KerasClassifier(Classifier):
    """
    The supported backends for Keras are TensorFlow and Theano.
    """
<<<<<<< HEAD
    def __init__(self, clip_values, model, use_logits=False, channel_index=3, defences=None, preprocessing=(0, 1), input_layer=0, output_layer=0):
=======
    def __init__(self, clip_values, model, use_logits=False, channel_index=3, defences=None, preprocessing=(0, 1),
                 input_layer=0, output_layer=0):
>>>>>>> 548715a3
        """
        Create a `Classifier` instance from a Keras model. Assumes the `model` passed as argument is compiled.

        :param clip_values: Tuple of the form `(min, max)` representing the minimum and maximum values allowed
               for features.
        :type clip_values: `tuple`
        :param model: Keras model
        :type model: `keras.models.Model`
        :param use_logits: True if the output of the model are the logits.
        :type use_logits: `bool`
        :param channel_index: Index of the axis in data containing the color channels or features.
        :type channel_index: `int`
        :param defences: Defences to be activated with the classifier.
        :type defences: `str` or `list(str)`
        :param preprocessing: Tuple of the form `(substractor, divider)` of floats or `np.ndarray` of values to be
               used for data preprocessing. The first value will be substracted from the input. The input will then
               be divided by the second one.
        :type preprocessing: `tuple`
<<<<<<< HEAD
        :param input_layer: Which layer to consider as the Input when the model
               has multple input layers
        :type input_layer: `int`
        :param out_layer: Which layer to consider as the Output when the model
               has multple output layers
        :type out_layer: `int`
=======
        :param input_layer: Which layer to consider as the Input when the model has multple input layers.
        :type input_layer: `int`
        :param output_layer: Which layer to consider as the Output when the model has multiple output layers.
        :type output_layer: `int`
>>>>>>> 548715a3
        """
        import keras.backend as k

        # TODO Generalize loss function?
        super(KerasClassifier, self).__init__(clip_values=clip_values, channel_index=channel_index, defences=defences,
                                              preprocessing=preprocessing)

        self._model = model
        if hasattr(model, 'inputs'):
            self._input = model.inputs[input_layer]
        else:
            self._input = model.input

        if hasattr(model, 'outputs'):
            self._output = model.outputs[output_layer]
        else:
            self._output = model.output

        _, self._nb_classes = k.int_shape(self._output)
        self._input_shape = k.int_shape(self._input)[1:]

        # Get predictions and loss function
        label_ph = k.placeholder(shape=(None,))
        if not use_logits:
            if k.backend() == 'tensorflow':
                preds, = self._output.op.inputs
                loss = k.sparse_categorical_crossentropy(label_ph, preds, from_logits=True)
            else:
                loss = k.sparse_categorical_crossentropy(label_ph, self._output, from_logits=use_logits)

                # Convert predictions to logits for consistency with the other cases
                eps = 10e-8
                preds = k.log(k.clip(self._output, eps, 1. - eps))
        else:
            preds = self._output
            loss = k.sparse_categorical_crossentropy(label_ph, self._output, from_logits=use_logits)
        loss_grads = k.gradients(loss, self._input)

        if k.backend() == 'tensorflow':
            loss_grads = loss_grads[0]
        elif k.backend() == 'cntk':
            raise NotImplementedError('Only TensorFlow and Theano support is provided for Keras.')

        # Set loss, grads and prediction functions
        self._preds_op = preds
        self._loss = k.function([self._input], [loss])
        self._loss_grads = k.function([self._input, label_ph], [loss_grads])
        self._preds = k.function([self._input], [preds])

        # Get the internal layer
        self._layer_names = self._get_layers()

    def loss_gradient(self, x, y):
        """
        Compute the gradient of the loss function w.r.t. `x`.

        :param x: Sample input with shape as expected by the model.
        :type x: `np.ndarray`
        :param y: Correct labels, one-vs-rest encoding.
        :type y: `np.ndarray`
        :return: Array of gradients of the same shape as `x`.
        :rtype: `np.ndarray`
        """
        x_ = self._apply_processing(x)
        grads = self._loss_grads([x_, np.argmax(y, axis=1)])[0]
        grads = self._apply_processing_gradient(grads)
        assert grads.shape == x_.shape

        return grads

    def class_gradient(self, x, label=None, logits=False):
        """
        Compute per-class derivatives w.r.t. `x`.

        :param x: Sample input with shape as expected by the model.
        :type x: `np.ndarray`
        :param label: Index of a specific per-class derivative. If `None`, then gradients for all
                      classes will be computed.
        :type label: `int`
        :param logits: `True` if the prediction should be done at the logits layer.
        :type logits: `bool`
        :return: Array of gradients of input features w.r.t. each class in the form
                 `(batch_size, nb_classes, input_shape)`.
        :rtype: `np.ndarray`
        """
        
        if label is not None and label not in range(self._nb_classes):           
            raise ValueError('Label %s is out of range.' % label)
        
        self._init_class_grads(label=label, logits=logits)
                
        x_ = self._apply_processing(x)
        
        if label is not None:
            if logits:
                grads = np.swapaxes(np.array(self._class_grads_logits_idx[label]([x_])), 0, 1)
            else:
                grads = np.swapaxes(np.array(self._class_grads_idx[label]([x_])), 0, 1)

            grads = self._apply_processing_gradient(grads)
            assert grads.shape == (x_.shape[0], 1) + self.input_shape
        else:
            if logits:
                grads = np.swapaxes(np.array(self._class_grads_logits([x_])), 0, 1)
            else:
                grads = np.swapaxes(np.array(self._class_grads([x_])), 0, 1)

            grads = self._apply_processing_gradient(grads)
            assert grads.shape == (x_.shape[0], self.nb_classes) + self.input_shape

        return grads

    def predict(self, x, logits=False):
        """
        Perform prediction for a batch of inputs.

        :param x: Test set.
        :type x: `np.ndarray`
        :param logits: `True` if the prediction should be done at the logits layer.
        :type logits: `bool`
        :return: Array of predictions of shape `(nb_inputs, self.nb_classes)`.
        :rtype: `np.ndarray`
        """
        import keras.backend as k
        k.set_learning_phase(0)

        # Apply defences
        x_ = self._apply_processing(x)
        x_ = self._apply_defences_predict(x_)

        # Run predictions with batching
        batch_size = 512
        preds = np.zeros((x_.shape[0], self.nb_classes), dtype=np.float32)
        for b in range(x_.shape[0] // batch_size + 1):
            begin, end = b * batch_size,  min((b + 1) * batch_size, x_.shape[0])
            preds[begin:end] = self._preds([x_[begin:end]])[0]

            if not logits:
                exp = np.exp(preds[begin:end] - np.max(preds[begin:end], axis=1, keepdims=True))
                preds[begin:end] = exp / np.sum(exp, axis=1, keepdims=True)

        return preds

    def fit(self, x, y, batch_size=128, nb_epochs=20):
        """
        Fit the classifier on the training set `(x, y)`.

        :param x: Training data.
        :type x: `np.ndarray`
        :param y: Labels, one-vs-rest encoding.
        :type y: `np.ndarray`
        :param batch_size: Size of batches.
        :type batch_size: `int`
        :param nb_epochs: Number of epochs to use for trainings.
        :type nb_epochs: `int`
        :return: `None`
        """
        import keras.backend as k
        k.set_learning_phase(1)

        # Apply preprocessing and defences
        x_ = self._apply_processing(x)
        x_, y_ = self._apply_defences_fit(x_, y)

        gen = generator_fit(x_, y_, batch_size)
        self._model.fit_generator(gen, steps_per_epoch=x_.shape[0] / batch_size, epochs=nb_epochs)

    @property
    def layer_names(self):
        """
        Return the hidden layers in the model, if applicable.

        :return: The hidden layers in the model, input and output layers excluded.
        :rtype: `list`

        .. warning:: `layer_names` tries to infer the internal structure of the model.
                     This feature comes with no guarantees on the correctness of the result.
                     The intended order of the layers tries to match their order in the model, but this is not
                     guaranteed either.
        """
        return self._layer_names

    def get_activations(self, x, layer):
        """
        Return the output of the specified layer for input `x`. `layer` is specified by layer index (between 0 and
        `nb_layers - 1`) or by name. The number of layers can be determined by counting the results returned by
        calling `layer_names`.

        :param x: Input for computing the activations.
        :type x: `np.ndarray`
        :param layer: Layer for computing the activations
        :type layer: `int` or `str`
        :return: The output of `layer`, where the first dimension is the batch size corresponding to `x`.
        :rtype: `np.ndarray`
        """
        import keras.backend as k
        k.set_learning_phase(0)

        if isinstance(layer, six.string_types):
            if layer not in self._layer_names:
                raise ValueError('Layer name %s is not part of the graph.' % layer)
            layer_name = layer
        elif type(layer) is int:
            if layer < 0 or layer >= len(self._layer_names):
                raise ValueError('Layer index %d is outside of range (0 to %d included).'
                                 % (layer, len(self._layer_names) - 1))
            layer_name = self._layer_names[layer]
        else:
            raise TypeError('Layer must be of type `str` or `int`.')

        layer_output = self._model.get_layer(layer_name).output
        output_func = k.function([self._input], [layer_output])

        # Apply preprocessing and defences
        if x.shape == self.input_shape:
            x_ = np.expand_dims(x, 0)
        else:
            x_ = x
        x_ = self._apply_processing(x_)
        x_ = self._apply_defences_predict(x_)

        return output_func([x_])[0]

    def _init_class_grads(self, label=None, logits=False):
        import keras.backend as k
        k.set_learning_phase(0)

        if label is not None:
            if logits:
                if not hasattr(self, '_class_grads_logits_idx'):
                    self._class_grads_logits_idx = [None for i in range(self.nb_classes)]
                
                if self._class_grads_logits_idx[label] is None:
                    class_grads_logits = [k.gradients(self._preds_op[:, label], self._input)[0]]
                    self._class_grads_logits_idx[label] = k.function([self._input], class_grads_logits)
            else:
                if not hasattr(self, '_class_grads_idx'):
                    self._class_grads_idx = [None for i in range(self.nb_classes)]
                
                if self._class_grads_idx[label] is None:
                    class_grads = [k.gradients(k.softmax(self._preds_op)[:, label], self._input)[0]]
                    self._class_grads_idx[label] = k.function([self._input], class_grads)               
        else:
            if logits:
                if not hasattr(self, '_class_grads_logits'):                   
                    class_grads_logits = [k.gradients(self._preds_op[:, i], self._input)[0] 
                                          for i in range(self.nb_classes)]
                    self._class_grads_logits = k.function([self._input], class_grads_logits)
            else:
                if not hasattr(self, '_class_grads'):
                    class_grads = [k.gradients(k.softmax(self._preds_op)[:, i], self._input)[0] 
                                   for i in range(self.nb_classes)]
                    self._class_grads = k.function([self._input], class_grads)

    def _get_layers(self):
        """
        Return the hidden layers in the model, if applicable.

        :return: The hidden layers in the model, input and output layers excluded.
        :rtype: `list`
        """
        from keras.engine.topology import InputLayer

        layer_names = [layer.name for layer in self._model.layers[:-1] if not isinstance(layer, InputLayer)]
        return layer_names


def generator_fit(x, y, batch_size=128):
    """
    Minimal data generator for randomly batching large datasets.

    :param x: The data sample to batch.
    :type x: `np.ndarray`
    :param y: The labels for `x`. The first dimension has to match the first dimension of `x`.
    :type y: `np.ndarray`
    :param batch_size: The size of the batches to produce.
    :type batch_size: `int`
    :return: A batch of size `batch_size` of random samples from `(x, y)`
    :rtype: `tuple(np.ndarray, np.ndarray)`
    """
    while True:
        indices = np.random.randint(x.shape[0], size=batch_size)
        yield x[indices], y[indices]<|MERGE_RESOLUTION|>--- conflicted
+++ resolved
@@ -10,12 +10,8 @@
     """
     The supported backends for Keras are TensorFlow and Theano.
     """
-<<<<<<< HEAD
-    def __init__(self, clip_values, model, use_logits=False, channel_index=3, defences=None, preprocessing=(0, 1), input_layer=0, output_layer=0):
-=======
     def __init__(self, clip_values, model, use_logits=False, channel_index=3, defences=None, preprocessing=(0, 1),
                  input_layer=0, output_layer=0):
->>>>>>> 548715a3
         """
         Create a `Classifier` instance from a Keras model. Assumes the `model` passed as argument is compiled.
 
@@ -34,19 +30,10 @@
                used for data preprocessing. The first value will be substracted from the input. The input will then
                be divided by the second one.
         :type preprocessing: `tuple`
-<<<<<<< HEAD
-        :param input_layer: Which layer to consider as the Input when the model
-               has multple input layers
-        :type input_layer: `int`
-        :param out_layer: Which layer to consider as the Output when the model
-               has multple output layers
-        :type out_layer: `int`
-=======
         :param input_layer: Which layer to consider as the Input when the model has multple input layers.
         :type input_layer: `int`
         :param output_layer: Which layer to consider as the Output when the model has multiple output layers.
         :type output_layer: `int`
->>>>>>> 548715a3
         """
         import keras.backend as k
 
