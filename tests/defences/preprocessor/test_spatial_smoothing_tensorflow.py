--- conflicted
+++ resolved
@@ -73,18 +73,6 @@
 @pytest.mark.only_with_platform("tensorflow2")
 def test_spatial_smoothing_image_data(art_warning, image_batch, channels_first, window_size):
     try:
-<<<<<<< HEAD
-        if is_tf_version_2:
-            test_input, test_output = image_batch
-
-            if channels_first:
-                exc_msg = "Only channels last input data is supported"
-                with pytest.raises(ValueError, match=exc_msg):
-                    _ = SpatialSmoothingTensorFlowV2(channels_first=channels_first, window_size=window_size)
-            else:
-                spatial_smoothing = SpatialSmoothingTensorFlowV2(channels_first=channels_first, window_size=window_size)
-                assert_array_equal(spatial_smoothing(test_input)[0], test_output)
-=======
         test_input, test_output = image_batch
 
         if channels_first:
@@ -94,7 +82,6 @@
         else:
             spatial_smoothing = SpatialSmoothingTensorFlowV2(channels_first=channels_first, window_size=window_size)
             assert_array_equal(spatial_smoothing(test_input)[0], test_output)
->>>>>>> dd37a593
     except ARTTestException as e:
         art_warning(e)
 
