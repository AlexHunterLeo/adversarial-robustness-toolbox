--- conflicted
+++ resolved
@@ -253,15 +253,9 @@
         self.assertIn("art.estimators.classification.ensemble.EnsembleClassifier", repr_)
         self.assertIn("classifier_weights=array([0.5, 0.5])", repr_)
         self.assertIn(
-<<<<<<< HEAD
             f"channels_first=False, clip_values=array([0., 1.], dtype=float32), "
-            "preprocessing_defences=None, postprocessing_defences=None, preprocessing=[StandardisationMeanStd(mean=0, "
-            "std=1, apply_fit=True, apply_predict=True)]",
-=======
-            f"channel_index={Deprecated}, channels_first=False, clip_values=array([0., 1.], dtype=float32), "
             "preprocessing_defences=None, postprocessing_defences=None, preprocessing=StandardisationMeanStd(mean=0, "
             "std=1, apply_fit=True, apply_predict=True)",
->>>>>>> 4ca921bb
             repr_,
         )
 
