--- conflicted
+++ resolved
@@ -26,7 +26,7 @@
 import numpy as np
 
 if TYPE_CHECKING:
-    from art.classifiers.classifier import ClassifierDecisionTreeType
+    from art.estimators.classification.classifier import ClassifierDecisionTree
 
 logger = logging.getLogger(__name__)
 
@@ -166,15 +166,11 @@
     | Paper link: https://arxiv.org/abs/1906.03849
     """
 
-    def __init__(self, classifier: "ClassifierDecisionTreeType") -> None:
+    def __init__(self, classifier: "ClassifierDecisionTree") -> None:
         """
         Create robustness verification for a decision-tree-based classifier.
 
         :param classifier: A trained decision-tree-based classifier.
-<<<<<<< HEAD
-=======
-        :type classifier: `art.estimators.estimator.DecisionTreeMixin`
->>>>>>> 85479f7c
         """
         self._classifier = classifier
         self._trees = self._classifier.get_trees()
@@ -226,15 +222,10 @@
 
                 is_robust = True
 
-<<<<<<< HEAD
-                if self._classifier.nb_classes() <= 2:
+                if self._classifier.nb_classes <= 2:
                     best_score = self._get_best_score(
                         i_sample, eps, norm, target_label=None
                     )
-=======
-                if self._classifier.nb_classes <= 2:
-                    best_score = self._get_best_score(i_sample, eps, norm, target_label=None)
->>>>>>> 85479f7c
                     is_robust = (self.y[i_sample] < 0.5 and best_score < 0) or (
                         self.y[i_sample] > 0.5 and best_score > 0.0
                     )
@@ -377,13 +368,8 @@
                 if i == 0:
                     best_score = clique["value"]  # type: ignore
                 else:
-<<<<<<< HEAD
-                    if label < 0.5 and self._classifier.nb_classes() <= 2:
+                    if label < 0.5 and self._classifier.nb_classes <= 2:
                         best_score = max(best_score, clique["value"])  # type: ignore
-=======
-                    if label < 0.5 and self._classifier.nb_classes <= 2:
-                        best_score = max(best_score, clique["value"])
->>>>>>> 85479f7c
                     else:
                         best_score = min(best_score, clique["value"])  # type: ignore
 
