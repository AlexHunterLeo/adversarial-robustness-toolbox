--- conflicted
+++ resolved
@@ -762,8 +762,7 @@
 @pytest.fixture(autouse=True)
 def framework_agnostic(request, framework):
     if request.node.get_closest_marker("framework_agnostic"):
-<<<<<<< HEAD
-        if framework is not default_framework:
+        if framework != default_framework:
             pytest.skip("framework agnostic test skipped for framework : {}".format(framework))
 
 
@@ -794,8 +793,4 @@
                     )
                 )
 
-    return _expected_values_amp
-=======
-        if framework != default_framework:
-            pytest.skip("framework agnostic test skipped for framework : {}".format(framework))
->>>>>>> fe944967
+    return _expected_values_amp