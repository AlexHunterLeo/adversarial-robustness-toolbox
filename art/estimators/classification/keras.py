--- conflicted
+++ resolved
@@ -38,13 +38,13 @@
 import numpy as np
 import six
 
-<<<<<<< HEAD
 from art.config import ART_DATA_PATH, CLIP_VALUES_TYPE, PREPROCESSING_TYPE
 from art.estimators.keras import KerasEstimator
 from art.estimators.classification.classifier import (
     ClassifierMixin,
     ClassGradientsMixin,
 )
+from art.utils import Deprecated, deprecated_keyword_arg
 
 if TYPE_CHECKING:
     import keras
@@ -53,11 +53,6 @@
     from art.data_generators import DataGenerator
     from art.defences.preprocessor import Preprocessor
     from art.defences.postprocessor import Postprocessor
-=======
-from art.estimators.classification.classifier import ClassGradientsMixin, ClassifierMixin
-from art.estimators.keras import KerasEstimator
-from art.utils import Deprecated, deprecated_keyword_arg
->>>>>>> d918f53c
 
 logger = logging.getLogger(__name__)
 
@@ -72,34 +67,17 @@
     @deprecated_keyword_arg("channel_index", end_version="1.5.0", replaced_by="channels_first")
     def __init__(
         self,
-<<<<<<< HEAD
         model: KERAS_MODEL_TYPE,
         use_logits: bool = False,
-        channel_index: int = 3,
+        channel_index: int = Deprecated,
+        channels_first: bool = False,
         clip_values: Optional[CLIP_VALUES_TYPE] = None,
-        preprocessing_defences: Union[
-            "Preprocessor", List["Preprocessor"], None
-        ] = None,
-        postprocessing_defences: Union[
-            "Postprocessor", List["Postprocessor"], None
-        ] = None,
+        preprocessing_defences: Union["Preprocessor", List["Preprocessor"], None] = None,
+        postprocessing_defences: Union["Postprocessor", List["Postprocessor"], None] = None,
         preprocessing: PREPROCESSING_TYPE = (0, 1),
         input_layer: int = 0,
         output_layer: int = 0,
     ) -> None:
-=======
-        model,
-        use_logits=False,
-        channel_index=Deprecated,
-        channels_first=False,
-        clip_values=None,
-        preprocessing_defences=None,
-        postprocessing_defences=None,
-        preprocessing=(0, 1),
-        input_layer=0,
-        output_layer=0,
-    ):
->>>>>>> d918f53c
         """
         Create a `Classifier` instance from a Keras model. Assumes the `model` passed as argument is compiled.
 
@@ -107,12 +85,7 @@
         :param use_logits: True if the output of the model are logits; false for probabilities or any other type of
                outputs. Logits output should be favored when possible to ensure attack efficiency.
         :param channel_index: Index of the axis in data containing the color channels or features.
-<<<<<<< HEAD
-=======
-        :type channel_index: `int`
         :param channels_first: Set channels first or last.
-        :type channels_first: `bool`
->>>>>>> d918f53c
         :param clip_values: Tuple of the form `(min, max)` of floats or `np.ndarray` representing the minimum and
                maximum values allowed for features. If floats are provided, these will be used as the range of all
                features. If arrays are provided, each value will be considered the bound for a feature, thus
@@ -160,11 +133,7 @@
         self._initialize_params(model, use_logits, input_layer, output_layer)
 
     def _initialize_params(
-        self,
-        model: KERAS_MODEL_TYPE,
-        use_logits: bool,
-        input_layer: int,
-        output_layer: int,
+        self, model: KERAS_MODEL_TYPE, use_logits: bool, input_layer: int, output_layer: int,
     ):
         """
         Initialize most parameters of the classifier. This is a convenience function called by `__init__` and
@@ -180,9 +149,7 @@
             import tensorflow as tf
 
             if tf.executing_eagerly():
-                raise ValueError(
-                    "TensorFlow is executing eagerly. Please disable eager execution."
-                )
+                raise ValueError("TensorFlow is executing eagerly. Please disable eager execution.")
             import tensorflow.keras as keras
             import tensorflow.keras.backend as k
         else:
@@ -206,18 +173,14 @@
         _, self._nb_classes = k.int_shape(self._output)
         self._input_shape = k.int_shape(self._input)[1:]
         logger.debug(
-            "Inferred %i classes and %s as input shape for Keras classifier.",
-            self.nb_classes,
-            str(self.input_shape),
+            "Inferred %i classes and %s as input shape for Keras classifier.", self.nb_classes, str(self.input_shape),
         )
 
         self._use_logits = use_logits
 
         # Get loss function
         if not hasattr(self._model, "loss"):
-            logger.warning(
-                "Keras model has no loss set. Classifier tries to use `k.sparse_categorical_crossentropy`."
-            )
+            logger.warning("Keras model has no loss set. Classifier tries to use `k.sparse_categorical_crossentropy`.")
             loss_function = k.sparse_categorical_crossentropy
         else:
 
@@ -272,18 +235,12 @@
         if (
             "__name__" in dir(loss_function)
             and loss_function.__name__
-            in [
-                "categorical_hinge",
-                "categorical_crossentropy",
-                "binary_crossentropy",
-                "kullback_leibler_divergence",
-            ]
+            in ["categorical_hinge", "categorical_crossentropy", "binary_crossentropy", "kullback_leibler_divergence",]
         ) or (self.is_tensorflow and flag_is_instance):
             self._reduce_labels = False
             label_ph = k.placeholder(shape=self._output.shape)
         elif (
-            "__name__" in dir(loss_function)
-            and loss_function.__name__ in ["sparse_categorical_crossentropy"]
+            "__name__" in dir(loss_function) and loss_function.__name__ in ["sparse_categorical_crossentropy"]
         ) or isinstance(loss_function, keras.losses.SparseCategoricalCrossentropy):
             self._reduce_labels = True
             label_ph = k.placeholder(shape=[None,])
@@ -322,9 +279,7 @@
         if k.backend() == "tensorflow":
             loss_gradients = loss_gradients[0]
         elif k.backend() == "cntk":
-            raise NotImplementedError(
-                "Only TensorFlow and Theano support is provided for Keras."
-            )
+            raise NotImplementedError("Only TensorFlow and Theano support is provided for Keras.")
 
         # Set loss, gradients and prediction functions
         self._predictions_op = self._output
@@ -365,9 +320,7 @@
 
         return gradients
 
-    def class_gradient(
-        self, x: np.ndarray, label: Union[int, List[int], None] = None, **kwargs
-    ) -> np.ndarray:
+    def class_gradient(self, x: np.ndarray, label: Union[int, List[int], None] = None, **kwargs) -> np.ndarray:
         """
         Compute per-class derivatives w.r.t. `x`.
 
@@ -383,9 +336,7 @@
         # Check value of label for computing gradients
         if not (
             label is None
-            or (
-                isinstance(label, (int, np.integer)) and label in range(self.nb_classes)
-            )
+            or (isinstance(label, (int, np.integer)) and label in range(self.nb_classes))
             or (
                 isinstance(label, np.ndarray)
                 and len(label.shape) == 1
@@ -410,9 +361,7 @@
 
         if label is None:
             # Compute the gradients w.r.t. all classes
-            gradients = np.swapaxes(
-                np.array(self._class_gradients([x_preprocessed])), 0, 1
-            )
+            gradients = np.swapaxes(np.array(self._class_gradients([x_preprocessed])), 0, 1)
 
         elif isinstance(label, (int, np.integer)):
             # Compute the gradients only w.r.t. the provided label
@@ -424,14 +373,10 @@
         else:
             # For each sample, compute the gradients w.r.t. the indicated target class (possibly distinct)
             unique_label = list(np.unique(label))
-            gradients = np.array(
-                [self._class_gradients_idx[l]([x_preprocessed]) for l in unique_label]
-            )
+            gradients = np.array([self._class_gradients_idx[l]([x_preprocessed]) for l in unique_label])
             gradients = np.swapaxes(np.squeeze(gradients, axis=1), 0, 1)
             lst = [unique_label.index(i) for i in label]
-            gradients = np.expand_dims(
-                gradients[np.arange(len(gradients)), lst], axis=1
-            )
+            gradients = np.expand_dims(gradients[np.arange(len(gradients)), lst], axis=1)
 
         gradients = self._apply_preprocessing_gradient(x, gradients)
 
@@ -451,12 +396,8 @@
         x_preprocessed, _ = self._apply_preprocessing(x, y=None, fit=False)
 
         # Run predictions with batching
-        predictions = np.zeros(
-            (x_preprocessed.shape[0], self.nb_classes), dtype=ART_NUMPY_DTYPE
-        )
-        for batch_index in range(
-            int(np.ceil(x_preprocessed.shape[0] / float(batch_size)))
-        ):
+        predictions = np.zeros((x_preprocessed.shape[0], self.nb_classes), dtype=ART_NUMPY_DTYPE)
+        for batch_index in range(int(np.ceil(x_preprocessed.shape[0] / float(batch_size)))):
             begin, end = (
                 batch_index * batch_size,
                 min((batch_index + 1) * batch_size, x_preprocessed.shape[0]),
@@ -468,26 +409,12 @@
 
         return predictions
 
-    def fit(
-        self,
-        x: np.ndarray,
-        y: np.ndarray,
-        batch_size: int = 128,
-        nb_epochs: int = 20,
-        **kwargs
-    ) -> None:
+    def fit(self, x: np.ndarray, y: np.ndarray, batch_size: int = 128, nb_epochs: int = 20, **kwargs) -> None:
         """
         Fit the classifier on the training set `(x, y)`.
 
         :param x: Training data.
-<<<<<<< HEAD
-        :param y: Target values (class labels) one-hot-encoded of shape `(nb_samples, nb_classes)` or indices of shape
-                  `(nb_samples,)`.
-=======
-        :type x: `np.ndarray`
         :param y: Target values (class labels) one-hot-encoded of shape (nb_samples, nb_classes).
-        :type y: `np.ndarray`
->>>>>>> d918f53c
         :param batch_size: Size of batches.
         :param nb_epochs: Number of epochs to use for training.
         :param kwargs: Dictionary of framework-specific arguments. These should be parameters supported by the
@@ -503,13 +430,9 @@
 
         gen = generator_fit(x_preprocessed, y_preprocessed, batch_size)
         steps_per_epoch = max(int(x_preprocessed.shape[0] / batch_size), 1)
-        self._model.fit_generator(
-            gen, steps_per_epoch=steps_per_epoch, epochs=nb_epochs, **kwargs
-        )
-
-    def fit_generator(
-        self, generator: "DataGenerator", nb_epochs: int = 20, **kwargs
-    ) -> None:
+        self._model.fit_generator(gen, steps_per_epoch=steps_per_epoch, epochs=nb_epochs, **kwargs)
+
+    def fit_generator(self, generator: "DataGenerator", nb_epochs: int = 20, **kwargs) -> None:
         """
         Fit the classifier using the generator that yields batches as specified.
 
@@ -525,34 +448,20 @@
         # Try to use the generator as a Keras native generator, otherwise use it through the `DataGenerator` interface
         if (
             isinstance(generator, KerasDataGenerator)
-            and (
-                self.preprocessing_defences is None or self.preprocessing_defences == []
-            )
+            and (self.preprocessing_defences is None or self.preprocessing_defences == [])
             and self.preprocessing == (0, 1)
         ):
             try:
-                self._model.fit_generator(
-                    generator.iterator, epochs=nb_epochs, **kwargs
-                )
+                self._model.fit_generator(generator.iterator, epochs=nb_epochs, **kwargs)
             except ValueError:
-                logger.info(
-                    "Unable to use data generator as Keras generator. Now treating as framework-independent."
-                )
-                super(KerasClassifier, self).fit_generator(
-                    generator, nb_epochs=nb_epochs, **kwargs
-                )
-        else:
-            super(KerasClassifier, self).fit_generator(
-                generator, nb_epochs=nb_epochs, **kwargs
-            )
-
-<<<<<<< HEAD
+                logger.info("Unable to use data generator as Keras generator. Now treating as framework-independent.")
+                super(KerasClassifier, self).fit_generator(generator, nb_epochs=nb_epochs, **kwargs)
+        else:
+            super(KerasClassifier, self).fit_generator(generator, nb_epochs=nb_epochs, **kwargs)
+
     def get_activations(
-        self, x: np.ndarray, layer: Union[int, str], batch_size: int
+        self, x: np.ndarray, layer: Union[int, str], batch_size: int, framework: bool = False
     ) -> np.ndarray:
-=======
-    def get_activations(self, x, layer, batch_size, framework=False):
->>>>>>> d918f53c
         """
         Return the output of the specified layer for input `x`. `layer` is specified by layer index (between 0 and
         `nb_layers - 1`) or by name. The number of layers can be determined by counting the results returned by
@@ -561,6 +470,7 @@
         :param x: Input for computing the activations.
         :param layer: Layer for computing the activations.
         :param batch_size: Size of batches.
+        :param framework: If true, return the intermediate tensor representation of the activation.
         :return: The output of `layer`, where the first dimension is the batch size corresponding to `x`.
         """
         # pylint: disable=E0401
@@ -577,8 +487,7 @@
         elif isinstance(layer, int):
             if layer < 0 or layer >= len(self._layer_names):
                 raise ValueError(
-                    "Layer index %d is outside of range (0 to %d included)."
-                    % (layer, len(self._layer_names) - 1)
+                    "Layer index %d is outside of range (0 to %d included)." % (layer, len(self._layer_names) - 1)
                 )
             layer_name = self._layer_names[layer]
         else:
@@ -597,39 +506,24 @@
 
         keras_layer = self._model.get_layer(layer_name)
         if layer_name not in self._activations_func:
-<<<<<<< HEAD
-            layer_output = self._model.get_layer(layer_name).output
-            self._activations_func[layer_name] = k.function(
-                [self._input], [layer_output]
-            )
-=======
-            num_inbound_nodes = len(getattr(keras_layer, '_inbound_nodes', []))
+            num_inbound_nodes = len(getattr(keras_layer, "_inbound_nodes", []))
             if num_inbound_nodes > 1:
                 layer_output = keras_layer.get_output_at(0)
             else:
                 layer_output = keras_layer.output
             self._activations_func[layer_name] = k.function([self._input], [layer_output])
->>>>>>> d918f53c
 
         # Determine shape of expected output and prepare array
-        output_shape = self._activations_func[layer_name](
-            [x_preprocessed[0][None, ...]]
-        )[0].shape
-        activations = np.zeros(
-            (x_preprocessed.shape[0],) + output_shape[1:], dtype=ART_NUMPY_DTYPE
-        )
+        output_shape = self._activations_func[layer_name]([x_preprocessed[0][None, ...]])[0].shape
+        activations = np.zeros((x_preprocessed.shape[0],) + output_shape[1:], dtype=ART_NUMPY_DTYPE)
 
         # Get activations with batching
-        for batch_index in range(
-            int(np.ceil(x_preprocessed.shape[0] / float(batch_size)))
-        ):
+        for batch_index in range(int(np.ceil(x_preprocessed.shape[0] / float(batch_size)))):
             begin, end = (
                 batch_index * batch_size,
                 min((batch_index + 1) * batch_size, x_preprocessed.shape[0]),
             )
-            activations[begin:end] = self._activations_func[layer_name](
-                [x_preprocessed[begin:end]]
-            )[0]
+            activations[begin:end] = self._activations_func[layer_name]([x_preprocessed[begin:end]])[0]
 
         if framework:
             placeholder = k.placeholder(shape=x.shape)
@@ -674,19 +568,12 @@
         if len(self._output.shape) == 2:
             nb_outputs = self._output.shape[1]
         else:
-            raise ValueError(
-                "Unexpected output shape for classification in Keras model."
-            )
+            raise ValueError("Unexpected output shape for classification in Keras model.")
 
         if label is None:
-            logger.debug(
-                "Computing class gradients for all %i classes.", self.nb_classes
-            )
+            logger.debug("Computing class gradients for all %i classes.", self.nb_classes)
             if not hasattr(self, "_class_gradients"):
-                class_gradients = [
-                    k.gradients(self._predictions_op[:, i], self._input)[0]
-                    for i in range(nb_outputs)
-                ]
+                class_gradients = [k.gradients(self._predictions_op[:, i], self._input)[0] for i in range(nb_outputs)]
                 self._class_gradients = k.function([self._input], class_gradients)
 
         else:
@@ -694,23 +581,15 @@
                 unique_labels = [label]
             else:
                 unique_labels = np.unique(label)
-            logger.debug(
-                "Computing class gradients for classes %s.", str(unique_labels)
-            )
+            logger.debug("Computing class gradients for classes %s.", str(unique_labels))
 
             if not hasattr(self, "_class_gradients_idx"):
                 self._class_gradients_idx = [None for _ in range(nb_outputs)]
 
             for current_label in unique_labels:
                 if self._class_gradients_idx[current_label] is None:
-                    class_gradients = [
-                        k.gradients(
-                            self._predictions_op[:, current_label], self._input
-                        )[0]
-                    ]
-                    self._class_gradients_idx[current_label] = k.function(
-                        [self._input], class_gradients
-                    )
+                    class_gradients = [k.gradients(self._predictions_op[:, current_label], self._input)[0]]
+                    self._class_gradients_idx[current_label] = k.function([self._input], class_gradients)
 
     def _get_layers(self) -> List[str]:
         """
@@ -724,11 +603,7 @@
         else:
             from keras.engine.topology import InputLayer
 
-        layer_names = [
-            layer.name
-            for layer in self._model.layers[:-1]
-            if not isinstance(layer, InputLayer)
-        ]
+        layer_names = [layer.name for layer in self._model.layers[:-1] if not isinstance(layer, InputLayer)]
         logger.info("Inferred %i hidden layers on Keras classifier.", len(layer_names))
 
         return layer_names
@@ -821,9 +696,7 @@
         model = load_model(str(full_path))
 
         self._model = model
-        self._initialize_params(
-            model, state["_use_logits"], state["_input_layer"], state["_output_layer"]
-        )
+        self._initialize_params(model, state["_use_logits"], state["_input_layer"], state["_output_layer"])
 
     def __repr__(self):
         repr_ = (
@@ -847,9 +720,7 @@
         return repr_
 
 
-def generator_fit(
-    x: np.ndarray, y: np.ndarray, batch_size: int = 128
-) -> Iterator[Tuple[np.ndarray, np.ndarray]]:
+def generator_fit(x: np.ndarray, y: np.ndarray, batch_size: int = 128) -> Iterator[Tuple[np.ndarray, np.ndarray]]:
     """
     Minimal data generator for randomly batching large datasets.
 
